--- conflicted
+++ resolved
@@ -34,13 +34,8 @@
     @State private var selectedOwnerType: ProjectOwnerType
     @State private var selectedFamilyId: String?
     
-<<<<<<< HEAD
-    // Creator display name
-    @State private var creatorDisplayName: String = ""
-=======
     // Issue #64 Fix: User display name resolution
     @State private var ownerDisplayName: String = ""
->>>>>>> 7da5378e
     
     init(project: Project, projectManager: ProjectManager) {
         self.project = project
@@ -169,11 +164,7 @@
                                 Text("作成者")
                                     .font(.caption)
                                     .foregroundColor(.secondary)
-<<<<<<< HEAD
-                                Text(creatorDisplayName)
-=======
                                 Text(ownerDisplayName.isEmpty ? "読み込み中..." : ownerDisplayName)
->>>>>>> 7da5378e
                                     .font(.subheadline)
                                     .foregroundColor(ownerDisplayName.isEmpty ? .secondary : .primary)
                             }
@@ -276,12 +267,8 @@
                 if let uid = authManager?.currentUser?.id {
                     await familyManager?.loadFamiliesForUser(userId: uid)
                 }
-<<<<<<< HEAD
-                await loadCreatorDisplayName()
-=======
                 // Issue #64 Fix: Load owner display name
                 await loadOwnerDisplayName()
->>>>>>> 7da5378e
             }
             .confirmationDialog(
                 "プロジェクトを削除",
@@ -444,39 +431,6 @@
         }
     }
     
-    private func loadCreatorDisplayName() async {
-        do {
-            // ユーザー情報をFirestoreから取得
-            if let authMgr = authManager {
-                // Firestoreからユーザー情報を取得 - project.createdByを使用
-                let db = Firestore.firestore()
-                let creatorId = project.createdBy ?? project.ownerId
-                let userDoc = try await db.collection("users").document(creatorId).getDocument()
-                
-                if userDoc.exists, let userData = userDoc.data() {
-                    let displayName = userData["displayName"] as? String
-                    let email = userData["email"] as? String
-                    
-                    await MainActor.run {
-                        creatorDisplayName = displayName ?? email ?? "不明なユーザー"
-                    }
-                } else {
-                    await MainActor.run {
-                        creatorDisplayName = "不明なユーザー"
-                    }
-                }
-            } else {
-                await MainActor.run {
-                    creatorDisplayName = "不明なユーザー"
-                }
-            }
-        } catch {
-            print("Error loading creator display name: \(error)")
-            await MainActor.run {
-                creatorDisplayName = "読み込みエラー"
-            }
-        }
-    }
     
     private func formatDate(_ date: Date?) -> String {
         guard let date = date else { return "不明" }
